--- conflicted
+++ resolved
@@ -152,10 +152,6 @@
 
         let for_agent = crate::helpers::get_client_agent(req.headers(), &appstate, subject)?;
         for s in subjects {
-<<<<<<< HEAD
-=======
-            tracing::info!("Subject in search result: {}", s);
->>>>>>> e08857e1
             match store.get_resource_extended(&s, true, for_agent.as_deref()) {
                 Ok(r) => resources.push(r),
                 Err(_e) => {
